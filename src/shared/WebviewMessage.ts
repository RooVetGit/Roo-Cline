import { ApiConfiguration, ApiProvider } from "./api"

export type AudioType = "notification" | "celebration" | "progress_loop"

export interface WebviewMessage {
	type:
		| "apiConfiguration"
		| "customInstructions"
		| "allowedCommands"
		| "alwaysAllowReadOnly"
		| "alwaysAllowWrite"
		| "alwaysAllowExecute"
		| "webviewDidLaunch"
		| "newTask"
		| "askResponse"
		| "clearTask"
		| "didShowAnnouncement"
		| "selectImages"
		| "exportCurrentTask"
		| "showTaskWithId"
		| "deleteTaskWithId"
		| "exportTaskWithId"
		| "resetState"
		| "requestOllamaModels"
		| "requestLmStudioModels"
		| "openImage"
		| "openFile"
		| "openMention"
		| "cancelTask"
		| "refreshOpenRouterModels"
<<<<<<< HEAD
		| "alwaysAllowBrowser"
		| "playSound"
		| "soundEnabled"
		| "diffEnabled"
=======
		| "openMcpSettings"
		| "restartMcpServer"
>>>>>>> d49397bd
	text?: string
	askResponse?: ClineAskResponse
	apiConfiguration?: ApiConfiguration
	images?: string[]
	bool?: boolean
	commands?: string[]
	audioType?: AudioType
}

export type ClineAskResponse = "yesButtonClicked" | "noButtonClicked" | "messageResponse"<|MERGE_RESOLUTION|>--- conflicted
+++ resolved
@@ -28,15 +28,12 @@
 		| "openMention"
 		| "cancelTask"
 		| "refreshOpenRouterModels"
-<<<<<<< HEAD
 		| "alwaysAllowBrowser"
 		| "playSound"
 		| "soundEnabled"
 		| "diffEnabled"
-=======
 		| "openMcpSettings"
 		| "restartMcpServer"
->>>>>>> d49397bd
 	text?: string
 	askResponse?: ClineAskResponse
 	apiConfiguration?: ApiConfiguration
