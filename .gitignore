--- conflicted
+++ resolved
@@ -9,10 +9,6 @@
 bin
 roo-cline-*.vsix
 
-<<<<<<< HEAD
-# Prompts
-=======
 # Local prompts
->>>>>>> 33eb0a6f
 prompts
 .clinerules